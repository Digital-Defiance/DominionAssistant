import { v4 as uuidv4 } from 'uuid';
import { GameLogAction } from '@/game/enumerations/game-log-action';
import { IGame } from '@/game/interfaces/game';
import { IGameSupply } from '@/game/interfaces/game-supply';
import {
  CURSE_VP,
  DUCHY_VP,
  ESTATE_VP,
  HAND_STARTING_COPPERS,
  HAND_STARTING_ESTATES,
  PROVINCE_VP,
  COLONY_VP,
  EmptyMatDetails,
  DefaultTurnDetails,
  EmptyVictoryDetails,
  MAX_PLAYERS,
  MIN_PLAYERS,
  DefaultPlayerColors,
  HAND_STARTING_COPPERS_FROM_SUPPLY,
  HAND_STARTING_ESTATES_FROM_SUPPLY,
  NOT_PRESENT,
  NO_PLAYER,
} from '@/game/constants';
import { computeStartingSupply as computeBaseStartingSupply } from '@/game/interfaces/set-kingdom/base';
import {
  computeStartingSupply as computeProsperityStartingSupply,
  NullSet as ProsperityNullSet,
} from '@/game/interfaces/set-kingdom/prosperity';
import { IPlayer } from '@/game/interfaces/player';
import { IVictoryDetails } from '@/game/interfaces/victory-details';
import { IMatDetails } from '@/game/interfaces/mat-details';
import { IPlayerGameTurnDetails } from '@/game/interfaces/player-game-turn-details';
import {
  PlayerField,
  PlayerFieldMap,
  PlayerSubFields,
  ProphecyField,
  ProphecySubField,
} from '@/game/types';
import { CurrentStep } from '@/game/enumerations/current-step';
import { calculateInitialSunTokens } from '@/game/interfaces/set-mats/prophecy';
import { IGameOptions } from '@/game/interfaces/game-options';
import { InvalidFieldError } from '@/game/errors/invalid-field';
import { NotEnoughSupplyError } from '@/game/errors/not-enough-supply';
import { MinPlayersError } from '@/game/errors/min-players';
import { MaxPlayersError } from '@/game/errors/max-players';
import { NotEnoughSubfieldError } from '@/game/errors/not-enough-subfield';
import { RankedPlayer } from '@/game/interfaces/ranked-player';
import { deepClone } from '@/game/utils';
import { ILogEntry } from '@/game/interfaces/log-entry';
import { InvalidPlayerIndexError } from '@/game/errors/invalid-player-index';

// --- Helper Functions for updatePlayerField ---

function updateVictoryDetail(
  playerVictory: IVictoryDetails,
  subfield: keyof IVictoryDetails,
  increment: number
): void {
  const currentVal = playerVictory[subfield] || 0;
  if (currentVal + increment < 0) {
    throw new NotEnoughSubfieldError('victory', subfield);
  }
  playerVictory[subfield] = Math.max(currentVal + increment, 0);
}

function updateTurnDetail(
  playerTurn: IPlayerGameTurnDetails,
  subfield: keyof IPlayerGameTurnDetails,
  increment: number
): void {
  const currentVal = playerTurn[subfield] || 0;
  if (currentVal + increment < 0) {
    throw new NotEnoughSubfieldError('turn', subfield); // Or 'newTurn' depending on context
  }
  playerTurn[subfield] = Math.max(currentVal + increment, 0);
}

function updateMatDetail(
  playerMats: IMatDetails,
  subfield: keyof IMatDetails,
  increment: number
): void {
  const currentVal = playerMats[subfield] || 0;
  if (currentVal + increment < 0) {
    throw new NotEnoughSubfieldError('mats', subfield);
  }
  playerMats[subfield] = Math.max(currentVal + increment, 0);
}

// --- End Helper Functions ---

/**
 * Updates a specific victory subfield for a player by applying the given increment.
 *
 * This function adjusts the value of a designated subfield in the player's victory details,
 * ensuring that the result is not negative. If the new value would be below zero, it throws a
 * {@link NotEnoughSubfieldError} to prevent invalid state.
 *
 * @param playerVictory - The player's victory details.
 * @param subfield - The subfield within the victory details to update.
 * @param increment - The value to add to the current subfield value.
 *
 * @throws {NotEnoughSubfieldError} If the update would result in a negative value.
 */

function updateVictoryDetail(
  playerVictory: IVictoryDetails,
  subfield: keyof IVictoryDetails,
  increment: number
): void {
  const currentVal = playerVictory[subfield] || 0;
  if (currentVal + increment < 0) {
    throw new NotEnoughSubfieldError('victory', subfield);
  }
  playerVictory[subfield] = Math.max(currentVal + increment, 0);
}

/**
 * Updates a player's turn detail by adding the specified increment to the provided subfield.
 *
 * If the resulting value would be negative, a {@link NotEnoughSubfieldError} is thrown.
 *
 * @param playerTurn The player's current turn details.
 * @param subfield The property of the turn details to update.
 * @param increment The value to add to the subfield (can be positive or negative).
 *
 * @throws {NotEnoughSubfieldError} Thrown when the updated subfield value would be negative.
 */
function updateTurnDetail(
  playerTurn: IPlayerGameTurnDetails,
  subfield: keyof IPlayerGameTurnDetails,
  increment: number
): void {
  const currentVal = playerTurn[subfield] || 0;
  if (currentVal + increment < 0) {
    throw new NotEnoughSubfieldError('turn', subfield); // Or 'newTurn' depending on context
  }
  playerTurn[subfield] = Math.max(currentVal + increment, 0);
}

/**
 * Updates the specified subfield within the player's mat details by applying an increment.
 *
 * The function retrieves the current value of the subfield (defaulting to 0 if undefined) and adds the increment.
 * If the result is negative, it throws a NotEnoughSubfieldError to prevent an invalid state.
 *
 * @param playerMats - The player's mat details.
 * @param subfield - The specific subfield in the mat details to update.
 * @param increment - The value to apply to the current subfield (can be positive or negative).
 *
 * @throws {NotEnoughSubfieldError} If updating would result in a negative value.
 */
function updateMatDetail(
  playerMats: IMatDetails,
  subfield: keyof IMatDetails,
  increment: number
): void {
  const currentVal = playerMats[subfield] || 0;
  if (currentVal + increment < 0) {
    throw new NotEnoughSubfieldError('mats', subfield);
  }
  playerMats[subfield] = Math.max(currentVal + increment, 0);
}

// --- End Helper Functions ---

/**
 * Calculate the victory points for a player.
 * @param player - The player
 * @returns The victory points
 */
export function calculateVictoryPoints(player: IPlayer): number {
  // Add null checks and default values
  const estatePoints = (player.victory.estates || 0) * ESTATE_VP;
  const duchyPoints = (player.victory.duchies || 0) * DUCHY_VP;
  const provincePoints = (player.victory.provinces || 0) * PROVINCE_VP;
  const colonyPoints = (player.victory.colonies || 0) * COLONY_VP;
  const tokenPoints = player.victory.tokens || 0;
  const otherPoints = player.victory.other || 0;
  const cursePoints = (player.victory.curses || 0) * CURSE_VP;

  return (
    estatePoints +
    duchyPoints +
    provincePoints +
    colonyPoints +
    tokenPoints +
    otherPoints +
    cursePoints
  );
}

/**
 * Calculate the initial game kingdom card supply based on the number of players and options.
 * @param numPlayers - The number of players
 * @param options - The game options
 * @returns The initial game supply
 */
export function calculateInitialSupply(numPlayers: number, options: IGameOptions): IGameSupply {
  const baseSupply = computeBaseStartingSupply(numPlayers, options.curses);
  const prosperitySupply = options.expansions.prosperity
    ? computeProsperityStartingSupply(numPlayers)
    : ProsperityNullSet;
  return deepClone<IGameSupply>({ ...baseSupply, ...prosperitySupply });
}

/**
 * Distribute the initial supply of cards to the players.
 * @param game - The game
 * @returns The updated game
 */
export function distributeInitialSupply(game: IGame): IGame {
  const updatedGame = deepClone<IGame>(game);
  const playerCount = updatedGame.players.length;

  // If there are no players, return the game as is
  if (playerCount === 0) {
    return updatedGame;
  }

  /* do not subtract estates from the supply- the supply should
   * start with the specified number
   */
  updatedGame.players = updatedGame.players.map((player) => ({
    ...player,
    victory: {
      ...EmptyVictoryDetails(),
      estates: HAND_STARTING_ESTATES,
    },
  }));
  if (HAND_STARTING_ESTATES_FROM_SUPPLY) {
    // Subtract the distributed estates from the supply
    updatedGame.supply = {
      ...updatedGame.supply,
      estates: updatedGame.supply.estates - playerCount * HAND_STARTING_ESTATES,
    };
  }
  if (HAND_STARTING_COPPERS_FROM_SUPPLY) {
    // Subtract the distributed coppers from the supply
    updatedGame.supply = {
      ...updatedGame.supply,
      coppers: updatedGame.supply.coppers - playerCount * HAND_STARTING_COPPERS,
    };
  }
  return updatedGame;
}

/**
 * Create a new player object with default values
 * @param playerName - The name of the player
 * @param index - The index of the player
 * @returns The new player object
 */
export function newPlayer(playerName: string, index: number, color: string): IPlayer {
  const newPlayer: IPlayer = {
    name: playerName.trim(),
    color,
    mats: EmptyMatDetails(),
    turn: DefaultTurnDetails(),
    newTurn: DefaultTurnDetails(),
    victory: EmptyVictoryDetails(),
  };
  return newPlayer;
}

/**
 * Re-Initialize the game state with the given number of players and options.
 * @param gameStateWithOptions - The game state with players and selected options
 * @param gameStart - The start time of the game
 * @returns The updated game state
 */
export const NewGameState = (gameStateWithOptions: IGame, gameStart: Date): IGame => {
  let newGameState = deepClone<IGame>(gameStateWithOptions);
  const playerCount = gameStateWithOptions.players.length;

  // Check for minimum and maximum players
  if (playerCount < MIN_PLAYERS) {
    throw new MinPlayersError();
  }
  if (playerCount > MAX_PLAYERS) {
    throw new MaxPlayersError();
  }

  // Create a new game state with the initial supply, while resetting the player details
  newGameState.players = newGameState.players.map((player, index) => ({
    ...newPlayer(player.name, index, newGameState.players[index].color),
  }));
  newGameState.supply = calculateInitialSupply(
    gameStateWithOptions.players.length,
    gameStateWithOptions.options
  );
  newGameState.currentStep = CurrentStep.Game;
  newGameState.currentTurn = 1;
  newGameState.log = [
    {
      id: uuidv4(),
      timestamp: gameStart,
      gameTime: 0,
      playerIndex: 0,
      currentPlayerIndex: 0,
      turn: 1,
      action: GameLogAction.START_GAME,
    } as ILogEntry,
  ];
  newGameState.selectedPlayerIndex = 0;
  newGameState.currentPlayerIndex = 0;

  // Distribute initial supply to players
  newGameState = distributeInitialSupply(newGameState);

  // Initialize Rising Sun tokens if the expansion is enabled
  newGameState.expansions.risingSun.prophecy.suns = NOT_PRESENT;
  if (newGameState.options.expansions.risingSun) {
    newGameState.expansions.risingSun = {
      greatLeaderProphecy: newGameState.expansions.risingSun.greatLeaderProphecy,
      prophecy: calculateInitialSunTokens(newGameState.players.length),
    };
  } else {
    newGameState.expansions.risingSun = {
      greatLeaderProphecy: false,
      prophecy: { suns: NOT_PRESENT },
    };
  }
  // reset flag bearer
  newGameState.expansions.renaissance.flagBearer = null;

  return newGameState;
};

/**
<<<<<<< HEAD
 * Updates a specified field for a given player in the game state.
 *
 * This function creates a deep copy of the game state and modifies a particular field on the player,
 * delegating the update to specific helper functions based on the field type:
 * - For the 'victory' field, it verifies that the game supply has enough cards for subfields corresponding
 *   to card piles (such as estates, duchies, provinces, colonies, or curses) and adjusts the supply accordingly,
 *   unless the update is marked as a trash operation.
 * - For 'turn', 'mats', and 'newTurn', it updates the corresponding subfield using their respective helpers.
 *
 * @param game - The current game state.
 * @param playerIndex - The index of the player to update.
 * @param field - The player field to update (either 'victory', 'turn', 'mats', or 'newTurn').
 * @param subfield - The specific subfield within the selected field to update.
 * @param increment - The amount to adjust the subfield by.
 * @param victoryTrash - When updating the 'victory' field, if true, the increment does not affect the supply.
 * @returns The new game state with the updated player field.
 *
 * @throws {InvalidPlayerIndexError} If the player index is out of bounds.
 * @throws {NotEnoughSupplyError} If there is insufficient supply when decrementing a victory subfield.
 * @throws {InvalidFieldError} If the provided field type is not recognized.
=======
 * Update the player field with the given increment.
 * @param game - The game state
 * @param playerIndex - The index of the player
 * @param field - The field to update
 * @param subfield - The subfield to update (type guaranteed by T)
 * @param increment - The amount to increment the field by
 * @param victoryTrash - Whether to trash the victory card (does not go back into supply)
 * @returns The updated game state
>>>>>>> 2753dc2d
 */
export function updatePlayerField<T extends keyof PlayerFieldMap>(
  game: IGame,
  playerIndex: number,
  field: T,
  subfield: PlayerFieldMap[T],
  increment: number,
  victoryTrash?: boolean
): IGame {
  const updatedGame = deepClone<IGame>(game);
  if (playerIndex < 0 || playerIndex >= updatedGame.players.length) {
    throw new InvalidPlayerIndexError(playerIndex);
  }
  const player = updatedGame.players[playerIndex];

  // Delegate to helper functions based on field type
  if (field === 'victory') {
    // Check supply before potentially modifying player state
    const decrementSupply = ['estates', 'duchies', 'provinces', 'colonies', 'curses'].includes(
      subfield as string // Cast is okay here for simple check
    );
    if (decrementSupply) {
      const supplyKey = subfield as keyof IGameSupply;
      const supplyCount = updatedGame.supply[supplyKey] as number;
      if (increment > 0 && supplyCount < increment) {
        throw new NotEnoughSupplyError(supplyKey);
      }
    }

    // Call helper
    updateVictoryDetail(player.victory, subfield as keyof IVictoryDetails, increment);

    // Update supply after successful player update
    if (decrementSupply && !victoryTrash) {
      (updatedGame.supply[subfield as keyof IGameSupply] as number) -= increment;
    }
  } else if (field === 'turn') {
    updateTurnDetail(player.turn, subfield as keyof IPlayerGameTurnDetails, increment);
  } else if (field === 'mats') {
    updateMatDetail(player.mats, subfield as keyof IMatDetails, increment);
  } else if (field === 'newTurn') {
    // Assuming newTurn has the same structure as turn for subfields
    updateTurnDetail(player.newTurn, subfield as keyof IPlayerGameTurnDetails, increment);
  } else {
    // This path should be unreachable due to the generic constraint
    throw new InvalidFieldError(`Unhandled field type: ${field as string}`);
  }

  return updatedGame;
}

/**
 * Get the field and subfield from a game log action.
 * @param action - The game log action
 * @returns The field and subfield
 */
export function getFieldAndSubfieldFromAction(action: GameLogAction): {
  field: PlayerField | ProphecyField | null;
  subfield: PlayerSubFields | ProphecySubField | null;
} {
  switch (action) {
    case GameLogAction.ADD_ACTIONS:
    case GameLogAction.REMOVE_ACTIONS:
      return { field: 'turn', subfield: 'actions' };
    case GameLogAction.ADD_BUYS:
    case GameLogAction.REMOVE_BUYS:
      return { field: 'turn', subfield: 'buys' };
    case GameLogAction.ADD_COINS:
    case GameLogAction.REMOVE_COINS:
      return { field: 'turn', subfield: 'coins' };
    case GameLogAction.ADD_CARDS:
    case GameLogAction.REMOVE_CARDS:
      return { field: 'turn', subfield: 'cards' };
    case GameLogAction.ADD_GAINS:
    case GameLogAction.REMOVE_GAINS:
      return { field: 'turn', subfield: 'gains' };
    case GameLogAction.ADD_DISCARD:
    case GameLogAction.REMOVE_DISCARD:
      return { field: 'turn', subfield: 'discard' };
    case GameLogAction.ADD_COFFERS:
    case GameLogAction.REMOVE_COFFERS:
      return { field: 'mats', subfield: 'coffers' };
    case GameLogAction.ADD_VILLAGERS:
    case GameLogAction.REMOVE_VILLAGERS:
      return { field: 'mats', subfield: 'villagers' };
    case GameLogAction.ADD_DEBT:
    case GameLogAction.REMOVE_DEBT:
      return { field: 'mats', subfield: 'debt' };
    case GameLogAction.ADD_FAVORS:
    case GameLogAction.REMOVE_FAVORS:
      return { field: 'mats', subfield: 'favors' };
    case GameLogAction.ADD_CURSES:
    case GameLogAction.REMOVE_CURSES:
      return { field: 'victory', subfield: 'curses' };
    case GameLogAction.ADD_ESTATES:
    case GameLogAction.REMOVE_ESTATES:
      return { field: 'victory', subfield: 'estates' };
    case GameLogAction.ADD_DUCHIES:
    case GameLogAction.REMOVE_DUCHIES:
      return { field: 'victory', subfield: 'duchies' };
    case GameLogAction.ADD_PROVINCES:
    case GameLogAction.REMOVE_PROVINCES:
      return { field: 'victory', subfield: 'provinces' };
    case GameLogAction.ADD_COLONIES:
    case GameLogAction.REMOVE_COLONIES:
      return { field: 'victory', subfield: 'colonies' };
    case GameLogAction.ADD_VP_TOKENS:
    case GameLogAction.REMOVE_VP_TOKENS:
      return { field: 'victory', subfield: 'tokens' };
    case GameLogAction.ADD_OTHER_VP:
    case GameLogAction.REMOVE_OTHER_VP:
      return { field: 'victory', subfield: 'other' };
    case GameLogAction.ADD_NEXT_TURN_ACTIONS:
    case GameLogAction.REMOVE_NEXT_TURN_ACTIONS:
      return { field: 'newTurn', subfield: 'actions' };
    case GameLogAction.ADD_NEXT_TURN_BUYS:
    case GameLogAction.REMOVE_NEXT_TURN_BUYS:
      return { field: 'newTurn', subfield: 'buys' };
    case GameLogAction.ADD_NEXT_TURN_COINS:
    case GameLogAction.REMOVE_NEXT_TURN_COINS:
      return { field: 'newTurn', subfield: 'coins' };
    case GameLogAction.ADD_NEXT_TURN_CARDS:
    case GameLogAction.REMOVE_NEXT_TURN_CARDS:
      return { field: 'newTurn', subfield: 'cards' };
    case GameLogAction.ADD_NEXT_TURN_DISCARD:
    case GameLogAction.REMOVE_NEXT_TURN_DISCARD:
      return { field: 'newTurn', subfield: 'discard' };
    case GameLogAction.ADD_PROPHECY:
    case GameLogAction.REMOVE_PROPHECY:
      return { field: 'prophecy', subfield: 'suns' };
    default:
      return { field: null, subfield: null };
  }
}

/**
 * Gets the index of the previous player in the game.
 * @param prevGame
 * @returns The index of the previous player
 */
export function getPreviousPlayerIndex(prevGame: IGame): number {
  if (prevGame.currentTurn <= 1) {
    return NO_PLAYER;
  }
  return getPreviousPlayerIndexByIndex(prevGame.currentPlayerIndex, prevGame.players.length);
}

/**
 * Gets the index of the previous player in the game.
 * @param currentPlayerIndex - The index of the current player in the game
 * @param playerCount - The number of players in the game
 * @returns The index of the previous player in the game
 */
export function getPreviousPlayerIndexByIndex(
  currentPlayerIndex: number,
  playerCount: number
): number {
  return playerCount === 0 ? NO_PLAYER : (currentPlayerIndex - 1 + playerCount) % playerCount;
}

/**
 * Gets the index of the next player in the game.
 * @param prevGame
 * @returns The index of the next player in the game
 */
export function getNextPlayerIndex(prevGame: IGame): number {
  return getNextPlayerIndexByIndex(prevGame.currentPlayerIndex, prevGame.players.length);
}

/**
 * Gets the index of the next player in the game.
 * @param currentPlayerIndex - The index of the current player in the game
 * @param playerCount - The number of players in the game
 * @returns The index of the next player in the game
 */
export function getNextPlayerIndexByIndex(currentPlayerIndex: number, playerCount: number): number {
  return playerCount === 0 ? NO_PLAYER : (currentPlayerIndex + 1) % playerCount;
}

/**
 * Increment the turn counters for the game.
 * @param prevGame - The previous game state
 * @returns The updated game state with incremented turn counters
 */
export function incrementTurnCountersAndPlayerIndices(prevGame: IGame): IGame {
  const nextPlayerIndex = getNextPlayerIndex(prevGame);
  const newGame = deepClone<IGame>(prevGame);
  newGame.currentTurn = prevGame.currentTurn + 1;
  newGame.currentPlayerIndex = nextPlayerIndex;
  newGame.selectedPlayerIndex = nextPlayerIndex;
  return newGame;
}

/**
 * Reset the turn counters for all players.
 * @param prevGame - The previous game state
 * @returns The updated game state with reset turn counters
 */
export function resetPlayerTurnCounters(prevGame: IGame): IGame {
  const newGame = deepClone<IGame>(prevGame);
  newGame.players = newGame.players.map((player) => ({
    ...player,
    turn: deepClone<IPlayerGameTurnDetails>(player.newTurn ?? DefaultTurnDetails()),
  }));
  return newGame;
}

/**
 * Rank players based on their victory points.
 * @param players - The list of players
 * @param calculateVictoryPoints - A function to calculate the victory points for a player
 * @returns An array of ranked players, sorted by score (descending) and then by name (ascending)
 */
export function rankPlayers(
  players: IPlayer[],
  calculateVictoryPoints: (player: IPlayer) => number
): RankedPlayer[] {
  // Calculate scores for each player
  const playersWithScores = players.map((player, index) => ({
    index,
    score: calculateVictoryPoints(player),
  }));

  // Sort players by score (descending) and then by name (ascending)
  playersWithScores.sort((a, b) => {
    if (b.score === a.score) {
      return players[a.index].name.localeCompare(players[b.index].name);
    }
    return b.score - a.score;
  });

  // Assign ranks considering ties
  const rankedPlayers: RankedPlayer[] = [];
  let currentRank = 1;

  for (let i = 0; i < playersWithScores.length; i++) {
    if (i > 0 && playersWithScores[i].score !== playersWithScores[i - 1].score) {
      currentRank = i + 1;
    }
    rankedPlayers.push({
      index: playersWithScores[i].index,
      score: playersWithScores[i].score,
      rank: currentRank,
    });
  }

  // Sort the final array by rank and then by name within the same rank
  rankedPlayers.sort((a, b) => {
    if (a.rank === b.rank) {
      return players[a.index].name.localeCompare(players[b.index].name);
    }
    return a.rank - b.rank;
  });

  return rankedPlayers;
}

/**
 * Returns the next available player color from the appropriate color palette.
 * @param players An array of players with color properties
 * @param bossEnabled Whether the boss mode is enabled
 * @returns The next available color string
 * @throws Error if there are no more available colors
 */
export function getNextAvailablePlayerColor(players: Array<{ color: string }>): string {
  // Get the set of colors currently in use
  const usedColors = new Set(
    players.filter((player) => player.color !== undefined).map((player) => player.color)
  );

  // Find the first color in the palette that isn't used
  for (const color of DefaultPlayerColors) {
    if (!usedColors.has(color)) {
      return color;
    }
  }

  throw new Error('No available colors found.');
}

// Fisher-Yates shuffle algorithm
// eslint-disable-next-line @typescript-eslint/no-unnecessary-type-constraint
export function shuffleArray<T extends unknown>(array: T[]): { shuffled: T[]; changed: boolean } {
  // Create a copy of the original array for comparison
  const original = [...array];

  // Create another copy for shuffling
  const shuffled = [...array];

  // Fisher-Yates shuffle algorithm
  for (let i = shuffled.length - 1; i > 0; i--) {
    const j = Math.floor(Math.random() * (i + 1));
    [shuffled[i], shuffled[j]] = [shuffled[j], shuffled[i]];
  }

  // Compare with the original copy to check if anything changed
  let changed = false;
  for (let i = 0; i < shuffled.length; i++) {
    if (shuffled[i] !== original[i]) {
      changed = true;
      break;
    }
  }

  return { shuffled, changed };
}

/**
 * Returns the first uppercase printable character from the specified player's name, or the player's number as a fallback.
 *
 * The function inspects the player's name for a printable ASCII character. If the player's index is out of bounds,
 * the name is missing or invalid, or no printable character is found, it returns the player's number (index + 1) as a string.
 *
 * @param players - The array of player objects.
 * @param playerIndex - The index of the target player in the array.
 * @returns The uppercase printable character from the player's name, or the player's number as a string.
 */
export function getPlayerLabel(players: IPlayer[], playerIndex: number) {
  // Return player number if index is invalid
  if (!players || !Array.isArray(players) || playerIndex < 0 || playerIndex >= players.length) {
    return String(playerIndex + 1);
  }

  const player = players[playerIndex];

  // Check if player or player.name is valid
  if (!player || !player.name || typeof player.name !== 'string') {
    return String(playerIndex + 1);
  }

  // Loop through name characters to find first printable one
  for (let i = 0; i < player.name.length; i++) {
    const char = player.name.charAt(i);

    // Check if character is a printable ASCII character
    // This regex matches alphanumeric characters and common printable symbols
    // eslint-disable-next-line no-useless-escape
    if (/^[A-Za-z0-9!@#$%^&*()_+\-=\[\]{};':"\\|,.<>/?]$/.test(char)) {
      return char.toUpperCase();
    }
  }

  // Fallback to player number if no printable characters found
  return String(playerIndex + 1);
}<|MERGE_RESOLUTION|>--- conflicted
+++ resolved
@@ -329,7 +329,6 @@
 };
 
 /**
-<<<<<<< HEAD
  * Updates a specified field for a given player in the game state.
  *
  * This function creates a deep copy of the game state and modifies a particular field on the player,
@@ -350,16 +349,6 @@
  * @throws {InvalidPlayerIndexError} If the player index is out of bounds.
  * @throws {NotEnoughSupplyError} If there is insufficient supply when decrementing a victory subfield.
  * @throws {InvalidFieldError} If the provided field type is not recognized.
-=======
- * Update the player field with the given increment.
- * @param game - The game state
- * @param playerIndex - The index of the player
- * @param field - The field to update
- * @param subfield - The subfield to update (type guaranteed by T)
- * @param increment - The amount to increment the field by
- * @param victoryTrash - Whether to trash the victory card (does not go back into supply)
- * @returns The updated game state
->>>>>>> 2753dc2d
  */
 export function updatePlayerField<T extends keyof PlayerFieldMap>(
   game: IGame,
